
# C# Utils

A small collection of C# utility methods and classes.  
Intended for selective copy/paste rather than assembly reference.

The code here is set up as a few .NET Core projects with unit tests,
so that it can be built and verified by running the test suite:

```sh
git clone https://github.com/ujr/csutils
cd csutils/src
dotnet restore
dotnet build
dotnet test
```

## The Code

Utils

- [BitUtils.cs](src/Utils/BitUtils.cs) - bit query and manipulation methods
- [CappedQueue.cs](src/Utils/CappedQueue.cs) - a queue (first-in-first-out) of limited capacity
- [CircularBuffer.cs](src/Utils/CircularBuffer.cs) - like CappedQueue but with only Add() and ToArray()
- [Geodesy.cs](src/Utils/Geodesy.cs) - simple geodetic calculations like haversine distance
- [ListUtils.cs](src/Utils/ListUtils.cs) - some `List<T>` methods but for `IList<T>`
- [Parsing.cs](src/Utils/Parsing.cs) - parsing text strings (see also: Tokenizer)
- [Point](src/Utils/Point.cs) and [Envelope](src/Utils/Envelope.cs) - immutable (x,y) and (x0,y0,x1,y1)
- [PointQuadtree.cs](src/Utils/PointQuadtree.cs) - a point quadtree (2D index structure)
- [PriorityQueue.cs](src/Utils/PriorityQueue.cs) - base class for a heap-based priority queue
- [ReadOnlySublist.cs](src/Utils/ReadOnlySublist.cs) - read-only view on a subrange of an `IList<T>`
- [Reservoir.cs](src/Utils/Reservoir.cs) - reservoir sampling (*k* random items from an `IEnumerable`)
- [RichTextBuilder.cs](src/Utils/RichTextBuilder.cs) - writing to rich text format (RTF)
- [Shuffle.cs](src/Utils/Shuffle.cs) - shuffling an `IList<T>` (rearrange in random order)
- [SparseBitSet.cs](src/Utils/SparseBitSet.cs) - fixed size bit set, suitable for sparse data
- [StringUtils.cs](src/Utils/StringUtils.cs) - utilities for strings, some for rare use cases
- [Tokenizer.cs](src/Utils/Tokenizer.cs) - separate a text into Name/Number/String/Operator tokens
- [Variants.cs](src/Utils/Variants.cs) - expand variant notation, e.g. `ba[r|z]` to bar and baz
- [ZCurve.cs](src/Utils/ZCurve.cs) - interlacing two dimensions into Morton order

JSON

- [JsonWriter.cs](src/Json/JsonWriter.cs) - simple API to write syntactically correct JSON
- [JsonReader.cs](src/Json/JsonReader.cs) - a low-level reader for JSON data
- [JsonException.cs](src/Json/JsonException.cs) - used by JsonReader (but not by JsonWriter)
- [Json.cs](src/Json/Json.cs) - minimalistic JSON serialization and hydratisation (dynamics)

CSV

- [CsvWriter.cs](src/Csv/CsvWriter.cs) - simple API to write CSV files
- [CsvReader.cs](src/Csv/CsvReader.cs) - a low-level reader for CSV files

IR

- Inverted Index trials for Information Retrieval
- Boolean model, on-the-fly merging of postings lists
- [README.md](src/IR/README.md) - notes, usage, glossary
- [DocSetIterator.cs](src/IR/DocSetIterator.cs) - enumerating and merging doc ID sets
- [Query.cs](src/IR/Query.cs) - Boolean queries over index; query parser

CDB

A port of the [Constant Database](http://cr.yp.to/cdb.html) (CDB) to C#.
A CDB is an on-disk associative array, mapping byte strings to byte strings,
with maximum performance and minimum overhead. See [CDB.md](/doc/CDB.md).
The CDB code here is dedicated to the public domain (as is the original).

- [Cdb.cs](src/Cdb/Cdb.cs) - static accessors: Get, Open, Make, Dump
- [CdbFile.cs](src/Cdb/CdbFile.cs) - reading a constant database
- [CdbMake.cs](src/Cdb/CdbMake.cs) - creating a constant database


## Documentation

Where available, read the XML comments in the code,
and see the unit tests.

There are some [general notes](/doc/Notes.md) about tools and concepts,
and details about some of the utility classes:

- [BitUtils.md](/doc/BitUtils.md)
- [SparseBitSet.pdf](/doc/SparseBitSet.pdf)
<<<<<<< HEAD
- [ZCurve.pdf](/doc/ZCurve.pdf)

## Notes

.NET Standard 2.1 and .NET 6 provide code annotation attributes
like `[NotNull]` in the System.Diagnostics.CodeAnalysis namespace.

The *.NET Core Test Explorer* extension for VS Code
can run unit tests interactively in VS Code.

=======
- [ZCurve.pdf](/doc/ZCurve.pdf)

>>>>>>> 9b464717
<|MERGE_RESOLUTION|>--- conflicted
+++ resolved
@@ -1,97 +1,83 @@
-
-# C# Utils
-
-A small collection of C# utility methods and classes.  
-Intended for selective copy/paste rather than assembly reference.
-
-The code here is set up as a few .NET Core projects with unit tests,
-so that it can be built and verified by running the test suite:
-
-```sh
-git clone https://github.com/ujr/csutils
-cd csutils/src
-dotnet restore
-dotnet build
-dotnet test
-```
-
-## The Code
-
-Utils
-
-- [BitUtils.cs](src/Utils/BitUtils.cs) - bit query and manipulation methods
-- [CappedQueue.cs](src/Utils/CappedQueue.cs) - a queue (first-in-first-out) of limited capacity
-- [CircularBuffer.cs](src/Utils/CircularBuffer.cs) - like CappedQueue but with only Add() and ToArray()
-- [Geodesy.cs](src/Utils/Geodesy.cs) - simple geodetic calculations like haversine distance
-- [ListUtils.cs](src/Utils/ListUtils.cs) - some `List<T>` methods but for `IList<T>`
-- [Parsing.cs](src/Utils/Parsing.cs) - parsing text strings (see also: Tokenizer)
-- [Point](src/Utils/Point.cs) and [Envelope](src/Utils/Envelope.cs) - immutable (x,y) and (x0,y0,x1,y1)
-- [PointQuadtree.cs](src/Utils/PointQuadtree.cs) - a point quadtree (2D index structure)
-- [PriorityQueue.cs](src/Utils/PriorityQueue.cs) - base class for a heap-based priority queue
-- [ReadOnlySublist.cs](src/Utils/ReadOnlySublist.cs) - read-only view on a subrange of an `IList<T>`
-- [Reservoir.cs](src/Utils/Reservoir.cs) - reservoir sampling (*k* random items from an `IEnumerable`)
-- [RichTextBuilder.cs](src/Utils/RichTextBuilder.cs) - writing to rich text format (RTF)
-- [Shuffle.cs](src/Utils/Shuffle.cs) - shuffling an `IList<T>` (rearrange in random order)
-- [SparseBitSet.cs](src/Utils/SparseBitSet.cs) - fixed size bit set, suitable for sparse data
-- [StringUtils.cs](src/Utils/StringUtils.cs) - utilities for strings, some for rare use cases
-- [Tokenizer.cs](src/Utils/Tokenizer.cs) - separate a text into Name/Number/String/Operator tokens
-- [Variants.cs](src/Utils/Variants.cs) - expand variant notation, e.g. `ba[r|z]` to bar and baz
-- [ZCurve.cs](src/Utils/ZCurve.cs) - interlacing two dimensions into Morton order
-
-JSON
-
-- [JsonWriter.cs](src/Json/JsonWriter.cs) - simple API to write syntactically correct JSON
-- [JsonReader.cs](src/Json/JsonReader.cs) - a low-level reader for JSON data
-- [JsonException.cs](src/Json/JsonException.cs) - used by JsonReader (but not by JsonWriter)
-- [Json.cs](src/Json/Json.cs) - minimalistic JSON serialization and hydratisation (dynamics)
-
-CSV
-
-- [CsvWriter.cs](src/Csv/CsvWriter.cs) - simple API to write CSV files
-- [CsvReader.cs](src/Csv/CsvReader.cs) - a low-level reader for CSV files
-
-IR
-
-- Inverted Index trials for Information Retrieval
-- Boolean model, on-the-fly merging of postings lists
-- [README.md](src/IR/README.md) - notes, usage, glossary
-- [DocSetIterator.cs](src/IR/DocSetIterator.cs) - enumerating and merging doc ID sets
-- [Query.cs](src/IR/Query.cs) - Boolean queries over index; query parser
-
-CDB
-
-A port of the [Constant Database](http://cr.yp.to/cdb.html) (CDB) to C#.
-A CDB is an on-disk associative array, mapping byte strings to byte strings,
-with maximum performance and minimum overhead. See [CDB.md](/doc/CDB.md).
-The CDB code here is dedicated to the public domain (as is the original).
-
-- [Cdb.cs](src/Cdb/Cdb.cs) - static accessors: Get, Open, Make, Dump
-- [CdbFile.cs](src/Cdb/CdbFile.cs) - reading a constant database
-- [CdbMake.cs](src/Cdb/CdbMake.cs) - creating a constant database
-
-
-## Documentation
-
-Where available, read the XML comments in the code,
-and see the unit tests.
-
-There are some [general notes](/doc/Notes.md) about tools and concepts,
-and details about some of the utility classes:
-
-- [BitUtils.md](/doc/BitUtils.md)
-- [SparseBitSet.pdf](/doc/SparseBitSet.pdf)
-<<<<<<< HEAD
-- [ZCurve.pdf](/doc/ZCurve.pdf)
-
-## Notes
-
-.NET Standard 2.1 and .NET 6 provide code annotation attributes
-like `[NotNull]` in the System.Diagnostics.CodeAnalysis namespace.
-
-The *.NET Core Test Explorer* extension for VS Code
-can run unit tests interactively in VS Code.
-
-=======
-- [ZCurve.pdf](/doc/ZCurve.pdf)
-
->>>>>>> 9b464717
+
+# C# Utils
+
+A small collection of C# utility methods and classes.  
+Intended for selective copy/paste rather than assembly reference.
+
+The code here is set up as a few .NET Core projects with unit tests,
+so that it can be built and verified by running the test suite:
+
+```sh
+git clone https://github.com/ujr/csutils
+cd csutils/src
+dotnet restore
+dotnet build
+dotnet test
+```
+
+## The Code
+
+Utils
+
+- [BitUtils.cs](src/Utils/BitUtils.cs) - bit query and manipulation methods
+- [CappedQueue.cs](src/Utils/CappedQueue.cs) - a queue (first-in-first-out) of limited capacity
+- [CircularBuffer.cs](src/Utils/CircularBuffer.cs) - like CappedQueue but with only Add() and ToArray()
+- [Geodesy.cs](src/Utils/Geodesy.cs) - simple geodetic calculations like haversine distance
+- [ListUtils.cs](src/Utils/ListUtils.cs) - some `List<T>` methods but for `IList<T>`
+- [Parsing.cs](src/Utils/Parsing.cs) - parsing text strings (see also: Tokenizer)
+- [Point](src/Utils/Point.cs) and [Envelope](src/Utils/Envelope.cs) - immutable (x,y) and (x0,y0,x1,y1)
+- [PointQuadtree.cs](src/Utils/PointQuadtree.cs) - a point quadtree (2D index structure)
+- [PriorityQueue.cs](src/Utils/PriorityQueue.cs) - base class for a heap-based priority queue
+- [ReadOnlySublist.cs](src/Utils/ReadOnlySublist.cs) - read-only view on a subrange of an `IList<T>`
+- [Reservoir.cs](src/Utils/Reservoir.cs) - reservoir sampling (*k* random items from an `IEnumerable`)
+- [RichTextBuilder.cs](src/Utils/RichTextBuilder.cs) - writing to rich text format (RTF)
+- [Shuffle.cs](src/Utils/Shuffle.cs) - shuffling an `IList<T>` (rearrange in random order)
+- [SparseBitSet.cs](src/Utils/SparseBitSet.cs) - fixed size bit set, suitable for sparse data
+- [StringUtils.cs](src/Utils/StringUtils.cs) - utilities for strings, some for rare use cases
+- [Tokenizer.cs](src/Utils/Tokenizer.cs) - separate a text into Name/Number/String/Operator tokens
+- [Variants.cs](src/Utils/Variants.cs) - expand variant notation, e.g. `ba[r|z]` to bar and baz
+- [ZCurve.cs](src/Utils/ZCurve.cs) - interlacing two dimensions into Morton order
+
+JSON
+
+- [JsonWriter.cs](src/Json/JsonWriter.cs) - simple API to write syntactically correct JSON
+- [JsonReader.cs](src/Json/JsonReader.cs) - a low-level reader for JSON data
+- [JsonException.cs](src/Json/JsonException.cs) - used by JsonReader (but not by JsonWriter)
+- [Json.cs](src/Json/Json.cs) - minimalistic JSON serialization and hydratisation (dynamics)
+
+CSV
+
+- [CsvWriter.cs](src/Csv/CsvWriter.cs) - simple API to write CSV files
+- [CsvReader.cs](src/Csv/CsvReader.cs) - a low-level reader for CSV files
+
+IR
+
+- Inverted Index trials for Information Retrieval
+- Boolean model, on-the-fly merging of postings lists
+- [README.md](src/IR/README.md) - notes, usage, glossary
+- [DocSetIterator.cs](src/IR/DocSetIterator.cs) - enumerating and merging doc ID sets
+- [Query.cs](src/IR/Query.cs) - Boolean queries over index; query parser
+
+CDB
+
+A port of the [Constant Database](http://cr.yp.to/cdb.html) (CDB) to C#.
+A CDB is an on-disk associative array, mapping byte strings to byte strings,
+with maximum performance and minimum overhead. See [CDB.md](/doc/CDB.md).
+The CDB code here is dedicated to the public domain (as is the original).
+
+- [Cdb.cs](src/Cdb/Cdb.cs) - static accessors: Get, Open, Make, Dump
+- [CdbFile.cs](src/Cdb/CdbFile.cs) - reading a constant database
+- [CdbMake.cs](src/Cdb/CdbMake.cs) - creating a constant database
+
+
+## Documentation
+
+Where available, read the XML comments in the code,
+and see the unit tests.
+
+There are some [general notes](/doc/Notes.md) about tools and concepts,
+and details about some of the utility classes:
+
+- [BitUtils.md](/doc/BitUtils.md)
+- [SparseBitSet.pdf](/doc/SparseBitSet.pdf)
+- [ZCurve.pdf](/doc/ZCurve.pdf)